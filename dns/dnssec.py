# Copyright (C) Dnspython Contributors, see LICENSE for text of ISC license

# Copyright (C) 2003-2017 Nominum, Inc.
#
# Permission to use, copy, modify, and distribute this software and its
# documentation for any purpose with or without fee is hereby granted,
# provided that the above copyright notice and this permission notice
# appear in all copies.
#
# THE SOFTWARE IS PROVIDED "AS IS" AND NOMINUM DISCLAIMS ALL WARRANTIES
# WITH REGARD TO THIS SOFTWARE INCLUDING ALL IMPLIED WARRANTIES OF
# MERCHANTABILITY AND FITNESS. IN NO EVENT SHALL NOMINUM BE LIABLE FOR
# ANY SPECIAL, DIRECT, INDIRECT, OR CONSEQUENTIAL DAMAGES OR ANY DAMAGES
# WHATSOEVER RESULTING FROM LOSS OF USE, DATA OR PROFITS, WHETHER IN AN
# ACTION OF CONTRACT, NEGLIGENCE OR OTHER TORTIOUS ACTION, ARISING OUT
# OF OR IN CONNECTION WITH THE USE OR PERFORMANCE OF THIS SOFTWARE.

"""Common DNSSEC-related functions and constants."""


from typing import cast, Callable, Dict, List, Optional, Set, Tuple, Union

import contextlib
import functools
import hashlib
import struct
import time
import base64
from datetime import datetime

from dns.dnssectypes import Algorithm, DSDigest, NSEC3Hash

import dns.exception
import dns.name
import dns.node
import dns.rdataset
import dns.rdata
import dns.rdatatype
import dns.rdataclass
import dns.rrset
import dns.transaction
import dns.zone
from dns.exception import (
    UnsupportedAlgorithm,
    ValidationFailure,
    DeniedByPolicy,
)
from dns.rdtypes.ANY.CDNSKEY import CDNSKEY
from dns.rdtypes.ANY.CDS import CDS
from dns.rdtypes.ANY.DNSKEY import DNSKEY
from dns.rdtypes.ANY.DS import DS
from dns.rdtypes.ANY.NSEC import NSEC, Bitmap
from dns.rdtypes.ANY.NSEC3PARAM import NSEC3PARAM
from dns.rdtypes.ANY.RRSIG import RRSIG, sigtime_to_posixtime
from dns.rdtypes.dnskeybase import Flag


PublicKey = Union[
    "GenericPublicKey",
    "rsa.RSAPublicKey",
    "ec.EllipticCurvePublicKey",
    "ed25519.Ed25519PublicKey",
    "ed448.Ed448PublicKey",
]

PrivateKey = Union[
    "GenericPrivateKey",
    "rsa.RSAPrivateKey",
    "ec.EllipticCurvePrivateKey",
    "ed25519.Ed25519PrivateKey",
    "ed448.Ed448PrivateKey",
]

RRsetSigner = Callable[[dns.transaction.Transaction, dns.rrset.RRset], None]


def algorithm_from_text(text: str) -> Algorithm:
    """Convert text into a DNSSEC algorithm value.

    *text*, a ``str``, the text to convert to into an algorithm value.

    Returns an ``int``.
    """

    return Algorithm.from_text(text)


def algorithm_to_text(value: Union[Algorithm, int]) -> str:
    """Convert a DNSSEC algorithm value to text

    *value*, a ``dns.dnssec.Algorithm``.

    Returns a ``str``, the name of a DNSSEC algorithm.
    """

    return Algorithm.to_text(value)


def to_timestamp(value: Union[datetime, str, float, int]) -> int:
    """Convert various format to a timestamp"""
    if isinstance(value, datetime):
        return int(value.timestamp())
    elif isinstance(value, str):
        return sigtime_to_posixtime(value)
    elif isinstance(value, float):
        return int(value)
    elif isinstance(value, int):
        return value
    else:
        raise TypeError("Unsupported timestamp type")


def key_id(key: Union[DNSKEY, CDNSKEY]) -> int:
    """Return the key id (a 16-bit number) for the specified key.

    *key*, a ``dns.rdtypes.ANY.DNSKEY.DNSKEY``

    Returns an ``int`` between 0 and 65535
    """

    rdata = key.to_wire()
    if key.algorithm == Algorithm.RSAMD5:
        return (rdata[-3] << 8) + rdata[-2]
    else:
        total = 0
        for i in range(len(rdata) // 2):
            total += (rdata[2 * i] << 8) + rdata[2 * i + 1]
        if len(rdata) % 2 != 0:
            total += rdata[len(rdata) - 1] << 8
        total += (total >> 16) & 0xFFFF
        return total & 0xFFFF


class Policy:
    def __init__(self):
        pass

    def ok_to_sign(self, _: DNSKEY) -> bool:  # pragma: no cover
        return False

    def ok_to_validate(self, _: DNSKEY) -> bool:  # pragma: no cover
        return False

    def ok_to_create_ds(self, _: DSDigest) -> bool:  # pragma: no cover
        return False

    def ok_to_validate_ds(self, _: DSDigest) -> bool:  # pragma: no cover
        return False


class SimpleDeny(Policy):
    def __init__(self, deny_sign, deny_validate, deny_create_ds, deny_validate_ds):
        super().__init__()
        self._deny_sign = deny_sign
        self._deny_validate = deny_validate
        self._deny_create_ds = deny_create_ds
        self._deny_validate_ds = deny_validate_ds

    def ok_to_sign(self, key: DNSKEY) -> bool:
        return key.algorithm not in self._deny_sign

    def ok_to_validate(self, key: DNSKEY) -> bool:
        return key.algorithm not in self._deny_validate

    def ok_to_create_ds(self, algorithm: DSDigest) -> bool:
        return algorithm not in self._deny_create_ds

    def ok_to_validate_ds(self, algorithm: DSDigest) -> bool:
        return algorithm not in self._deny_validate_ds


rfc_8624_policy = SimpleDeny(
    {Algorithm.RSAMD5, Algorithm.DSA, Algorithm.DSANSEC3SHA1, Algorithm.ECCGOST},
    {Algorithm.RSAMD5, Algorithm.DSA, Algorithm.DSANSEC3SHA1},
    {DSDigest.NULL, DSDigest.SHA1, DSDigest.GOST},
    {DSDigest.NULL},
)

allow_all_policy = SimpleDeny(set(), set(), set(), set())


default_policy = rfc_8624_policy


def make_ds(
    name: Union[dns.name.Name, str],
    key: dns.rdata.Rdata,
    algorithm: Union[DSDigest, str],
    origin: Optional[dns.name.Name] = None,
    policy: Optional[Policy] = None,
    validating: bool = False,
) -> DS:
    """Create a DS record for a DNSSEC key.

    *name*, a ``dns.name.Name`` or ``str``, the owner name of the DS record.

    *key*, a ``dns.rdtypes.ANY.DNSKEY.DNSKEY`` or ``dns.rdtypes.ANY.DNSKEY.CDNSKEY``,
    the key the DS is about.

    *algorithm*, a ``str`` or ``int`` specifying the hash algorithm.
    The currently supported hashes are "SHA1", "SHA256", and "SHA384". Case
    does not matter for these strings.

    *origin*, a ``dns.name.Name`` or ``None``.  If *key* is a relative name,
    then it will be made absolute using the specified origin.

    *policy*, a ``dns.dnssec.Policy`` or ``None``.  If ``None``, the default policy,
    ``dns.dnssec.default_policy`` is used; this policy defaults to that of RFC 8624.

    *validating*, a ``bool``.  If ``True``, then policy is checked in
    validating mode, i.e. "Is it ok to validate using this digest algorithm?".
    Otherwise the policy is checked in creating mode, i.e. "Is it ok to create a DS with
    this digest algorithm?".

    Raises ``UnsupportedAlgorithm`` if the algorithm is unknown.

    Raises ``DeniedByPolicy`` if the algorithm is denied by policy.

    Returns a ``dns.rdtypes.ANY.DS.DS``
    """

    if policy is None:
        policy = default_policy
    try:
        if isinstance(algorithm, str):
            algorithm = DSDigest[algorithm.upper()]
    except Exception:
        raise UnsupportedAlgorithm('unsupported algorithm "%s"' % algorithm)
    if validating:
        check = policy.ok_to_validate_ds
    else:
        check = policy.ok_to_create_ds
    if not check(algorithm):
        raise DeniedByPolicy
    if not isinstance(key, (DNSKEY, CDNSKEY)):
        raise ValueError("key is not a DNSKEY/CDNSKEY")
    if algorithm == DSDigest.SHA1:
        dshash = hashlib.sha1()
    elif algorithm == DSDigest.SHA256:
        dshash = hashlib.sha256()
    elif algorithm == DSDigest.SHA384:
        dshash = hashlib.sha384()
    else:
        raise UnsupportedAlgorithm('unsupported algorithm "%s"' % algorithm)

    if isinstance(name, str):
        name = dns.name.from_text(name, origin)
    wire = name.canonicalize().to_wire()
    assert wire is not None
    dshash.update(wire)
    dshash.update(key.to_wire(origin=origin))
    digest = dshash.digest()

    dsrdata = struct.pack("!HBB", key_id(key), key.algorithm, algorithm) + digest
    ds = dns.rdata.from_wire(
        dns.rdataclass.IN, dns.rdatatype.DS, dsrdata, 0, len(dsrdata)
    )
    return cast(DS, ds)


def make_cds(
    name: Union[dns.name.Name, str],
    key: dns.rdata.Rdata,
    algorithm: Union[DSDigest, str],
    origin: Optional[dns.name.Name] = None,
) -> CDS:
    """Create a CDS record for a DNSSEC key.

    *name*, a ``dns.name.Name`` or ``str``, the owner name of the DS record.

    *key*, a ``dns.rdtypes.ANY.DNSKEY.DNSKEY`` or ``dns.rdtypes.ANY.DNSKEY.CDNSKEY``,
    the key the DS is about.

    *algorithm*, a ``str`` or ``int`` specifying the hash algorithm.
    The currently supported hashes are "SHA1", "SHA256", and "SHA384". Case
    does not matter for these strings.

    *origin*, a ``dns.name.Name`` or ``None``.  If *key* is a relative name,
    then it will be made absolute using the specified origin.

    Raises ``UnsupportedAlgorithm`` if the algorithm is unknown.

    Returns a ``dns.rdtypes.ANY.DS.CDS``
    """

    ds = make_ds(name, key, algorithm, origin)
    return CDS(
        rdclass=ds.rdclass,
        rdtype=dns.rdatatype.CDS,
        key_tag=ds.key_tag,
        algorithm=ds.algorithm,
        digest_type=ds.digest_type,
        digest=ds.digest,
    )


def _find_candidate_keys(
    keys: Dict[dns.name.Name, Union[dns.rdataset.Rdataset, dns.node.Node]], rrsig: RRSIG
) -> Optional[List[DNSKEY]]:
    value = keys.get(rrsig.signer)
    if isinstance(value, dns.node.Node):
        rdataset = value.get_rdataset(dns.rdataclass.IN, dns.rdatatype.DNSKEY)
    else:
        rdataset = value
    if rdataset is None:
        return None
    return [
        cast(DNSKEY, rd)
        for rd in rdataset
        if rd.algorithm == rrsig.algorithm and key_id(rd) == rrsig.key_tag
    ]


def _get_rrname_rdataset(
    rrset: Union[dns.rrset.RRset, Tuple[dns.name.Name, dns.rdataset.Rdataset]],
) -> Tuple[dns.name.Name, dns.rdataset.Rdataset]:
    if isinstance(rrset, tuple):
        return rrset[0], rrset[1]
    else:
        return rrset.name, rrset


def _validate_signature(sig: bytes, data: bytes, key: DNSKEY) -> None:
    public_cls = get_algorithm_cls_from_dnskey(key).public_cls
    try:
        public_key = public_cls.from_dnskey(key)
    except ValueError:
        raise ValidationFailure("invalid public key")
    public_key.verify(sig, data)


def _validate_rrsig(
    rrset: Union[dns.rrset.RRset, Tuple[dns.name.Name, dns.rdataset.Rdataset]],
    rrsig: RRSIG,
    keys: Dict[dns.name.Name, Union[dns.node.Node, dns.rdataset.Rdataset]],
    origin: Optional[dns.name.Name] = None,
    now: Optional[float] = None,
    policy: Optional[Policy] = None,
) -> None:
    """Validate an RRset against a single signature rdata, throwing an
    exception if validation is not successful.

    *rrset*, the RRset to validate.  This can be a
    ``dns.rrset.RRset`` or a (``dns.name.Name``, ``dns.rdataset.Rdataset``)
    tuple.

    *rrsig*, a ``dns.rdata.Rdata``, the signature to validate.

    *keys*, the key dictionary, used to find the DNSKEY associated
    with a given name.  The dictionary is keyed by a
    ``dns.name.Name``, and has ``dns.node.Node`` or
    ``dns.rdataset.Rdataset`` values.

    *origin*, a ``dns.name.Name`` or ``None``, the origin to use for relative
    names.

    *now*, a ``float`` or ``None``, the time, in seconds since the epoch, to
    use as the current time when validating.  If ``None``, the actual current
    time is used.

    *policy*, a ``dns.dnssec.Policy`` or ``None``.  If ``None``, the default policy,
    ``dns.dnssec.default_policy`` is used; this policy defaults to that of RFC 8624.

    Raises ``ValidationFailure`` if the signature is expired, not yet valid,
    the public key is invalid, the algorithm is unknown, the verification
    fails, etc.

    Raises ``UnsupportedAlgorithm`` if the algorithm is recognized by
    dnspython but not implemented.
    """

    if policy is None:
        policy = default_policy

    candidate_keys = _find_candidate_keys(keys, rrsig)
    if candidate_keys is None:
        raise ValidationFailure("unknown key")

    if now is None:
        now = time.time()
    if rrsig.expiration < now:
        raise ValidationFailure("expired")
    if rrsig.inception > now:
        raise ValidationFailure("not yet valid")

    data = _make_rrsig_signature_data(rrset, rrsig, origin)

    for candidate_key in candidate_keys:
        if not policy.ok_to_validate(candidate_key):
            continue
        try:
            _validate_signature(rrsig.signature, data, candidate_key)
            return
        except (InvalidSignature, ValidationFailure):
            # this happens on an individual validation failure
            continue
    # nothing verified -- raise failure:
    raise ValidationFailure("verify failure")


def _validate(
    rrset: Union[dns.rrset.RRset, Tuple[dns.name.Name, dns.rdataset.Rdataset]],
    rrsigset: Union[dns.rrset.RRset, Tuple[dns.name.Name, dns.rdataset.Rdataset]],
    keys: Dict[dns.name.Name, Union[dns.node.Node, dns.rdataset.Rdataset]],
    origin: Optional[dns.name.Name] = None,
    now: Optional[float] = None,
    policy: Optional[Policy] = None,
) -> None:
    """Validate an RRset against a signature RRset, throwing an exception
    if none of the signatures validate.

    *rrset*, the RRset to validate.  This can be a
    ``dns.rrset.RRset`` or a (``dns.name.Name``, ``dns.rdataset.Rdataset``)
    tuple.

    *rrsigset*, the signature RRset.  This can be a
    ``dns.rrset.RRset`` or a (``dns.name.Name``, ``dns.rdataset.Rdataset``)
    tuple.

    *keys*, the key dictionary, used to find the DNSKEY associated
    with a given name.  The dictionary is keyed by a
    ``dns.name.Name``, and has ``dns.node.Node`` or
    ``dns.rdataset.Rdataset`` values.

    *origin*, a ``dns.name.Name``, the origin to use for relative names;
    defaults to None.

    *now*, an ``int`` or ``None``, the time, in seconds since the epoch, to
    use as the current time when validating.  If ``None``, the actual current
    time is used.

    *policy*, a ``dns.dnssec.Policy`` or ``None``.  If ``None``, the default policy,
    ``dns.dnssec.default_policy`` is used; this policy defaults to that of RFC 8624.

    Raises ``ValidationFailure`` if the signature is expired, not yet valid,
    the public key is invalid, the algorithm is unknown, the verification
    fails, etc.
    """

    if policy is None:
        policy = default_policy

    if isinstance(origin, str):
        origin = dns.name.from_text(origin, dns.name.root)

    if isinstance(rrset, tuple):
        rrname = rrset[0]
    else:
        rrname = rrset.name

    if isinstance(rrsigset, tuple):
        rrsigname = rrsigset[0]
        rrsigrdataset = rrsigset[1]
    else:
        rrsigname = rrsigset.name
        rrsigrdataset = rrsigset

    rrname = rrname.choose_relativity(origin)
    rrsigname = rrsigname.choose_relativity(origin)
    if rrname != rrsigname:
        raise ValidationFailure("owner names do not match")

    for rrsig in rrsigrdataset:
        if not isinstance(rrsig, RRSIG):
            raise ValidationFailure("expected an RRSIG")
        try:
            _validate_rrsig(rrset, rrsig, keys, origin, now, policy)
            return
        except (ValidationFailure, UnsupportedAlgorithm):
            pass
    raise ValidationFailure("no RRSIGs validated")


def _sign(
    rrset: Union[dns.rrset.RRset, Tuple[dns.name.Name, dns.rdataset.Rdataset]],
    private_key: PrivateKey,
    signer: dns.name.Name,
    dnskey: DNSKEY,
    inception: Optional[Union[datetime, str, int, float]] = None,
    expiration: Optional[Union[datetime, str, int, float]] = None,
    lifetime: Optional[int] = None,
    verify: bool = False,
    policy: Optional[Policy] = None,
    origin: Optional[dns.name.Name] = None,
) -> RRSIG:
    """Sign RRset using private key.

    *rrset*, the RRset to validate.  This can be a
    ``dns.rrset.RRset`` or a (``dns.name.Name``, ``dns.rdataset.Rdataset``)
    tuple.

    *private_key*, the private key to use for signing, a
    ``cryptography.hazmat.primitives.asymmetric`` private key class applicable
    for DNSSEC.

    *signer*, a ``dns.name.Name``, the Signer's name.

    *dnskey*, a ``DNSKEY`` matching ``private_key``.

    *inception*, a ``datetime``, ``str``, ``int``, ``float`` or ``None``, the
    signature inception time.  If ``None``, the current time is used.  If a ``str``, the
    format is "YYYYMMDDHHMMSS" or alternatively the number of seconds since the UNIX
    epoch in text form; this is the same the RRSIG rdata's text form.
    Values of type `int` or `float` are interpreted as seconds since the UNIX epoch.

    *expiration*, a ``datetime``, ``str``, ``int``, ``float`` or ``None``, the signature
    expiration time.  If ``None``, the expiration time will be the inception time plus
    the value of the *lifetime* parameter.  See the description of *inception* above
    for how the various parameter types are interpreted.

    *lifetime*, an ``int`` or ``None``, the signature lifetime in seconds.  This
    parameter is only meaningful if *expiration* is ``None``.

    *verify*, a ``bool``.  If set to ``True``, the signer will verify signatures
    after they are created; the default is ``False``.

    *policy*, a ``dns.dnssec.Policy`` or ``None``.  If ``None``, the default policy,
    ``dns.dnssec.default_policy`` is used; this policy defaults to that of RFC 8624.

    *origin*, a ``dns.name.Name`` or ``None``.  If ``None``, the default, then all
    names in the rrset (including its owner name) must be absolute; otherwise the
    specified origin will be used to make names absolute when signing.

    Raises ``DeniedByPolicy`` if the signature is denied by policy.
    """

    if policy is None:
        policy = default_policy
    if not policy.ok_to_sign(dnskey):
        raise DeniedByPolicy

    if isinstance(rrset, tuple):
        rdclass = rrset[1].rdclass
        rdtype = rrset[1].rdtype
        rrname = rrset[0]
        original_ttl = rrset[1].ttl
    else:
        rdclass = rrset.rdclass
        rdtype = rrset.rdtype
        rrname = rrset.name
        original_ttl = rrset.ttl

    if inception is not None:
        rrsig_inception = to_timestamp(inception)
    else:
        rrsig_inception = int(time.time())

    if expiration is not None:
        rrsig_expiration = to_timestamp(expiration)
    elif lifetime is not None:
        rrsig_expiration = int(time.time()) + lifetime
    else:
        raise ValueError("expiration or lifetime must be specified")

    # Derelativize now because we need a correct labels length for the
    # rrsig_template.
    if origin is not None:
        rrname = rrname.derelativize(origin)
    labels = len(rrname) - 1

    # Adjust labels appropriately for wildcards.
    if rrname.is_wild():
        labels -= 1

    rrsig_template = RRSIG(
        rdclass=rdclass,
        rdtype=dns.rdatatype.RRSIG,
        type_covered=rdtype,
        algorithm=dnskey.algorithm,
        labels=labels,
        original_ttl=original_ttl,
        expiration=rrsig_expiration,
        inception=rrsig_inception,
        key_tag=key_id(dnskey),
        signer=signer,
        signature=b"",
    )

<<<<<<< HEAD
    data = dns.dnssec._make_rrsig_signature_data(rrset, rrsig_template)

    if isinstance(private_key, GenericPrivateKey):
        signing_key = private_key
=======
    data = dns.dnssec._make_rrsig_signature_data(rrset, rrsig_template, origin)
    chosen_hash = _make_hash(rrsig_template.algorithm)
    signature = None

    if isinstance(private_key, rsa.RSAPrivateKey):
        if not _is_rsa(dnskey.algorithm):
            raise ValueError("Invalid DNSKEY algorithm for RSA key")
        signature = private_key.sign(data, padding.PKCS1v15(), chosen_hash)
        if verify:
            private_key.public_key().verify(
                signature, data, padding.PKCS1v15(), chosen_hash
            )
    elif isinstance(private_key, dsa.DSAPrivateKey):
        if not _is_dsa(dnskey.algorithm):
            raise ValueError("Invalid DNSKEY algorithm for DSA key")
        public_dsa_key = private_key.public_key()
        if public_dsa_key.key_size > 1024:
            raise ValueError("DSA key size overflow")
        der_signature = private_key.sign(data, chosen_hash)
        if verify:
            public_dsa_key.verify(der_signature, data, chosen_hash)
        dsa_r, dsa_s = utils.decode_dss_signature(der_signature)
        dsa_t = (public_dsa_key.key_size // 8 - 64) // 8
        octets = 20
        signature = (
            struct.pack("!B", dsa_t)
            + int.to_bytes(dsa_r, length=octets, byteorder="big")
            + int.to_bytes(dsa_s, length=octets, byteorder="big")
        )
    elif isinstance(private_key, ec.EllipticCurvePrivateKey):
        if not _is_ecdsa(dnskey.algorithm):
            raise ValueError("Invalid DNSKEY algorithm for EC key")
        der_signature = private_key.sign(data, ec.ECDSA(chosen_hash))
        if verify:
            private_key.public_key().verify(der_signature, data, ec.ECDSA(chosen_hash))
        if dnskey.algorithm == Algorithm.ECDSAP256SHA256:
            octets = 32
        else:
            octets = 48
        dsa_r, dsa_s = utils.decode_dss_signature(der_signature)
        signature = int.to_bytes(dsa_r, length=octets, byteorder="big") + int.to_bytes(
            dsa_s, length=octets, byteorder="big"
        )
    elif isinstance(private_key, ed25519.Ed25519PrivateKey):
        if dnskey.algorithm != Algorithm.ED25519:
            raise ValueError("Invalid DNSKEY algorithm for ED25519 key")
        signature = private_key.sign(data)
        if verify:
            private_key.public_key().verify(signature, data)
    elif isinstance(private_key, ed448.Ed448PrivateKey):
        if dnskey.algorithm != Algorithm.ED448:
            raise ValueError("Invalid DNSKEY algorithm for ED448 key")
        signature = private_key.sign(data)
        if verify:
            private_key.public_key().verify(signature, data)
>>>>>>> 4ab8fdc0
    else:
        try:
            private_cls = get_algorithm_cls_from_dnskey(dnskey)
            signing_key = private_cls(key=private_key)
        except UnsupportedAlgorithm:
            raise TypeError("Unsupported key algorithm")

    signature = signing_key.sign(data, verify)

    return cast(RRSIG, rrsig_template.replace(signature=signature))


def _make_rrsig_signature_data(
    rrset: Union[dns.rrset.RRset, Tuple[dns.name.Name, dns.rdataset.Rdataset]],
    rrsig: RRSIG,
    origin: Optional[dns.name.Name] = None,
) -> bytes:
    """Create signature rdata.

    *rrset*, the RRset to sign/validate.  This can be a
    ``dns.rrset.RRset`` or a (``dns.name.Name``, ``dns.rdataset.Rdataset``)
    tuple.

    *rrsig*, a ``dns.rdata.Rdata``, the signature to validate, or the
    signature template used when signing.

    *origin*, a ``dns.name.Name`` or ``None``, the origin to use for relative
    names.

    Raises ``UnsupportedAlgorithm`` if the algorithm is recognized by
    dnspython but not implemented.
    """

    if isinstance(origin, str):
        origin = dns.name.from_text(origin, dns.name.root)

    signer = rrsig.signer
    if not signer.is_absolute():
        if origin is None:
            raise ValidationFailure("relative RR name without an origin specified")
        signer = signer.derelativize(origin)

    # For convenience, allow the rrset to be specified as a (name,
    # rdataset) tuple as well as a proper rrset
    rrname, rdataset = _get_rrname_rdataset(rrset)

    data = b""
    data += rrsig.to_wire(origin=signer)[:18]
    data += rrsig.signer.to_digestable(signer)

    # Derelativize the name before considering labels.
    if not rrname.is_absolute():
        if origin is None:
            raise ValidationFailure("relative RR name without an origin specified")
        rrname = rrname.derelativize(origin)

    name_len = len(rrname)
    if rrname.is_wild() and rrsig.labels != name_len - 2:
        raise ValidationFailure("wild owner name has wrong label length")
    if name_len - 1 < rrsig.labels:
        raise ValidationFailure("owner name longer than RRSIG labels")
    elif rrsig.labels < name_len - 1:
        suffix = rrname.split(rrsig.labels + 1)[1]
        rrname = dns.name.from_text("*", suffix)
    rrnamebuf = rrname.to_digestable()
    rrfixed = struct.pack("!HHI", rdataset.rdtype, rdataset.rdclass, rrsig.original_ttl)
    rdatas = [rdata.to_digestable(origin) for rdata in rdataset]
    for rdata in sorted(rdatas):
        data += rrnamebuf
        data += rrfixed
        rrlen = struct.pack("!H", len(rdata))
        data += rrlen
        data += rdata

    return data


def _make_dnskey(
    public_key: PublicKey,
    algorithm: Union[int, str],
    flags: int = Flag.ZONE,
    protocol: int = 3,
) -> DNSKEY:
    """Convert a public key to DNSKEY Rdata

    *public_key*, a ``PublicKey`` (``GenericPublicKey`` or
    ``cryptography.hazmat.primitives.asymmetric``) to convert.

    *algorithm*, a ``str`` or ``int`` specifying the DNSKEY algorithm.

    *flags*: DNSKEY flags field as an integer.

    *protocol*: DNSKEY protocol field as an integer.

    Raises ``ValueError`` if the specified key algorithm parameters are not
    unsupported, ``TypeError`` if the key type is unsupported,
    `UnsupportedAlgorithm` if the algorithm is unknown and
    `AlgorithmKeyMismatch` if the algorithm does not match the key type.

    Return DNSKEY ``Rdata``.
    """

    algorithm = Algorithm.make(algorithm)

    if isinstance(public_key, GenericPublicKey):
        return public_key.to_dnskey(flags=flags, protocol=protocol)
    else:
        public_cls = get_algorithm_cls(algorithm).public_cls
        return public_cls(key=public_key).to_dnskey(flags=flags, protocol=protocol)


def _make_cdnskey(
    public_key: PublicKey,
    algorithm: Union[int, str],
    flags: int = Flag.ZONE,
    protocol: int = 3,
) -> CDNSKEY:
    """Convert a public key to CDNSKEY Rdata

    *public_key*, the public key to convert, a
    ``cryptography.hazmat.primitives.asymmetric`` public key class applicable
    for DNSSEC.

    *algorithm*, a ``str`` or ``int`` specifying the DNSKEY algorithm.

    *flags*: DNSKEY flags field as an integer.

    *protocol*: DNSKEY protocol field as an integer.

    Raises ``ValueError`` if the specified key algorithm parameters are not
    unsupported, ``TypeError`` if the key type is unsupported,
    `UnsupportedAlgorithm` if the algorithm is unknown and
    `AlgorithmKeyMismatch` if the algorithm does not match the key type.

    Return CDNSKEY ``Rdata``.
    """

    dnskey = _make_dnskey(public_key, algorithm, flags, protocol)

    return CDNSKEY(
        rdclass=dnskey.rdclass,
        rdtype=dns.rdatatype.CDNSKEY,
        flags=dnskey.flags,
        protocol=dnskey.protocol,
        algorithm=dnskey.algorithm,
        key=dnskey.key,
    )


def nsec3_hash(
    domain: Union[dns.name.Name, str],
    salt: Optional[Union[str, bytes]],
    iterations: int,
    algorithm: Union[int, str],
) -> str:
    """
    Calculate the NSEC3 hash, according to
    https://tools.ietf.org/html/rfc5155#section-5

    *domain*, a ``dns.name.Name`` or ``str``, the name to hash.

    *salt*, a ``str``, ``bytes``, or ``None``, the hash salt.  If a
    string, it is decoded as a hex string.

    *iterations*, an ``int``, the number of iterations.

    *algorithm*, a ``str`` or ``int``, the hash algorithm.
    The only defined algorithm is SHA1.

    Returns a ``str``, the encoded NSEC3 hash.
    """

    b32_conversion = str.maketrans(
        "ABCDEFGHIJKLMNOPQRSTUVWXYZ234567", "0123456789ABCDEFGHIJKLMNOPQRSTUV"
    )

    try:
        if isinstance(algorithm, str):
            algorithm = NSEC3Hash[algorithm.upper()]
    except Exception:
        raise ValueError("Wrong hash algorithm (only SHA1 is supported)")

    if algorithm != NSEC3Hash.SHA1:
        raise ValueError("Wrong hash algorithm (only SHA1 is supported)")

    if salt is None:
        salt_encoded = b""
    elif isinstance(salt, str):
        if len(salt) % 2 == 0:
            salt_encoded = bytes.fromhex(salt)
        else:
            raise ValueError("Invalid salt length")
    else:
        salt_encoded = salt

    if not isinstance(domain, dns.name.Name):
        domain = dns.name.from_text(domain)
    domain_encoded = domain.canonicalize().to_wire()
    assert domain_encoded is not None

    digest = hashlib.sha1(domain_encoded + salt_encoded).digest()
    for _ in range(iterations):
        digest = hashlib.sha1(digest + salt_encoded).digest()

    output = base64.b32encode(digest).decode("utf-8")
    output = output.translate(b32_conversion)

    return output


def make_ds_rdataset(
    rrset: Union[dns.rrset.RRset, Tuple[dns.name.Name, dns.rdataset.Rdataset]],
    algorithms: Set[Union[DSDigest, str]],
    origin: Optional[dns.name.Name] = None,
) -> dns.rdataset.Rdataset:
    """Create a DS record from DNSKEY/CDNSKEY/CDS.

    *rrset*, the RRset to create DS Rdataset for.  This can be a
    ``dns.rrset.RRset`` or a (``dns.name.Name``, ``dns.rdataset.Rdataset``)
    tuple.

    *algorithms*, a set of ``str`` or ``int`` specifying the hash algorithms.
    The currently supported hashes are "SHA1", "SHA256", and "SHA384". Case
    does not matter for these strings. If the RRset is a CDS, only digest
    algorithms matching algorithms are accepted.

    *origin*, a ``dns.name.Name`` or ``None``.  If `key` is a relative name,
    then it will be made absolute using the specified origin.

    Raises ``UnsupportedAlgorithm`` if any of the algorithms are unknown and
    ``ValueError`` if the given RRset is not usable.

    Returns a ``dns.rdataset.Rdataset``
    """

    rrname, rdataset = _get_rrname_rdataset(rrset)

    if rdataset.rdtype not in (
        dns.rdatatype.DNSKEY,
        dns.rdatatype.CDNSKEY,
        dns.rdatatype.CDS,
    ):
        raise ValueError("rrset not a DNSKEY/CDNSKEY/CDS")

    _algorithms = set()
    for algorithm in algorithms:
        try:
            if isinstance(algorithm, str):
                algorithm = DSDigest[algorithm.upper()]
        except Exception:
            raise UnsupportedAlgorithm('unsupported algorithm "%s"' % algorithm)
        _algorithms.add(algorithm)

    if rdataset.rdtype == dns.rdatatype.CDS:
        res = []
        for rdata in cds_rdataset_to_ds_rdataset(rdataset):
            if rdata.digest_type in _algorithms:
                res.append(rdata)
        if len(res) == 0:
            raise ValueError("no acceptable CDS rdata found")
        return dns.rdataset.from_rdata_list(rdataset.ttl, res)

    res = []
    for algorithm in _algorithms:
        res.extend(dnskey_rdataset_to_cds_rdataset(rrname, rdataset, algorithm, origin))
    return dns.rdataset.from_rdata_list(rdataset.ttl, res)


def cds_rdataset_to_ds_rdataset(
    rdataset: dns.rdataset.Rdataset,
) -> dns.rdataset.Rdataset:
    """Create a CDS record from DS.

    *rdataset*, a ``dns.rdataset.Rdataset``, to create DS Rdataset for.

    Raises ``ValueError`` if the rdataset is not CDS.

    Returns a ``dns.rdataset.Rdataset``
    """

    if rdataset.rdtype != dns.rdatatype.CDS:
        raise ValueError("rdataset not a CDS")
    res = []
    for rdata in rdataset:
        res.append(
            CDS(
                rdclass=rdata.rdclass,
                rdtype=dns.rdatatype.DS,
                key_tag=rdata.key_tag,
                algorithm=rdata.algorithm,
                digest_type=rdata.digest_type,
                digest=rdata.digest,
            )
        )
    return dns.rdataset.from_rdata_list(rdataset.ttl, res)


def dnskey_rdataset_to_cds_rdataset(
    name: Union[dns.name.Name, str],
    rdataset: dns.rdataset.Rdataset,
    algorithm: Union[DSDigest, str],
    origin: Optional[dns.name.Name] = None,
) -> dns.rdataset.Rdataset:
    """Create a CDS record from DNSKEY/CDNSKEY.

    *name*, a ``dns.name.Name`` or ``str``, the owner name of the CDS record.

    *rdataset*, a ``dns.rdataset.Rdataset``, to create DS Rdataset for.

    *algorithm*, a ``str`` or ``int`` specifying the hash algorithm.
    The currently supported hashes are "SHA1", "SHA256", and "SHA384". Case
    does not matter for these strings.

    *origin*, a ``dns.name.Name`` or ``None``.  If `key` is a relative name,
    then it will be made absolute using the specified origin.

    Raises ``UnsupportedAlgorithm`` if the algorithm is unknown or
    ``ValueError`` if the rdataset is not DNSKEY/CDNSKEY.

    Returns a ``dns.rdataset.Rdataset``
    """

    if rdataset.rdtype not in (dns.rdatatype.DNSKEY, dns.rdatatype.CDNSKEY):
        raise ValueError("rdataset not a DNSKEY/CDNSKEY")
    res = []
    for rdata in rdataset:
        res.append(make_cds(name, rdata, algorithm, origin))
    return dns.rdataset.from_rdata_list(rdataset.ttl, res)


def dnskey_rdataset_to_cdnskey_rdataset(
    rdataset: dns.rdataset.Rdataset,
) -> dns.rdataset.Rdataset:
    """Create a CDNSKEY record from DNSKEY.

    *rdataset*, a ``dns.rdataset.Rdataset``, to create CDNSKEY Rdataset for.

    Returns a ``dns.rdataset.Rdataset``
    """

    if rdataset.rdtype != dns.rdatatype.DNSKEY:
        raise ValueError("rdataset not a DNSKEY")
    res = []
    for rdata in rdataset:
        res.append(
            CDNSKEY(
                rdclass=rdataset.rdclass,
                rdtype=rdataset.rdtype,
                flags=rdata.flags,
                protocol=rdata.protocol,
                algorithm=rdata.algorithm,
                key=rdata.key,
            )
        )
    return dns.rdataset.from_rdata_list(rdataset.ttl, res)


def default_rrset_signer(
    txn: dns.transaction.Transaction,
    rrset: dns.rrset.RRset,
    signer: dns.name.Name,
    ksks: List[Tuple[PrivateKey, DNSKEY]],
    zsks: List[Tuple[PrivateKey, DNSKEY]],
    inception: Optional[Union[datetime, str, int, float]] = None,
    expiration: Optional[Union[datetime, str, int, float]] = None,
    lifetime: Optional[int] = None,
    policy: Optional[Policy] = None,
    origin: Optional[dns.name.Name] = None,
) -> None:
    """Default RRset signer"""

    if rrset.rdtype in set(
        [
            dns.rdatatype.RdataType.DNSKEY,
            dns.rdatatype.RdataType.CDS,
            dns.rdatatype.RdataType.CDNSKEY,
        ]
    ):
        keys = ksks
    else:
        keys = zsks

    for private_key, dnskey in keys:
        rrsig = dns.dnssec.sign(
            rrset=rrset,
            private_key=private_key,
            dnskey=dnskey,
            inception=inception,
            expiration=expiration,
            lifetime=lifetime,
            signer=signer,
            policy=policy,
            origin=origin,
        )
        txn.add(rrset.name, rrset.ttl, rrsig)


def sign_zone(
    zone: dns.zone.Zone,
    txn: Optional[dns.transaction.Transaction] = None,
    keys: Optional[List[Tuple[PrivateKey, DNSKEY]]] = None,
    add_dnskey: bool = True,
    dnskey_ttl: Optional[int] = None,
    inception: Optional[Union[datetime, str, int, float]] = None,
    expiration: Optional[Union[datetime, str, int, float]] = None,
    lifetime: Optional[int] = None,
    nsec3: Optional[NSEC3PARAM] = None,
    rrset_signer: Optional[RRsetSigner] = None,
    policy: Optional[Policy] = None,
) -> None:
    """Sign zone.

    *zone*, a ``dns.zone.Zone``, the zone to sign.

    *txn*, a ``dns.transaction.Transaction``, an optional transaction to use for
    signing.

    *keys*, a list of (``PrivateKey``, ``DNSKEY``) tuples, to use for signing. KSK/ZSK
    roles are assigned automatically if the SEP flag is used, otherwise all RRsets are
    signed by all keys.

    *add_dnskey*, a ``bool``.  If ``True``, the default, all specified DNSKEYs are
    automatically added to the zone on signing.

    *dnskey_ttl*, a``int``, specifies the TTL for DNSKEY RRs. If not specified the TTL
    of the existing DNSKEY RRset used or the TTL of the SOA RRset.

    *inception*, a ``datetime``, ``str``, ``int``, ``float`` or ``None``, the signature
    inception time.  If ``None``, the current time is used.  If a ``str``, the format is
    "YYYYMMDDHHMMSS" or alternatively the number of seconds since the UNIX epoch in text
    form; this is the same the RRSIG rdata's text form. Values of type `int` or `float`
    are interpreted as seconds since the UNIX epoch.

    *expiration*, a ``datetime``, ``str``, ``int``, ``float`` or ``None``, the signature
    expiration time.  If ``None``, the expiration time will be the inception time plus
    the value of the *lifetime* parameter.  See the description of *inception* above for
    how the various parameter types are interpreted.

    *lifetime*, an ``int`` or ``None``, the signature lifetime in seconds.  This
    parameter is only meaningful if *expiration* is ``None``.

    *nsec3*, a ``NSEC3PARAM`` Rdata, configures signing using NSEC3. Not yet
    implemented.

    *rrset_signer*, a ``Callable``, an optional function for signing RRsets. The
    function requires two arguments: transaction and RRset. If the not specified,
    ``dns.dnssec.default_rrset_signer`` will be used.

    Returns ``None``.
    """

    ksks = []
    zsks = []

    # if we have both KSKs and ZSKs, split by SEP flag. if not, sign all
    # records with all keys
    if keys:
        for key in keys:
            if key[1].flags & Flag.SEP:
                ksks.append(key)
            else:
                zsks.append(key)
        if not ksks:
            ksks = keys
        if not zsks:
            zsks = keys
    else:
        keys = []

    if txn:
        cm: contextlib.AbstractContextManager = contextlib.nullcontext(txn)
    else:
        cm = zone.writer()

    with cm as _txn:
        if add_dnskey:
            if dnskey_ttl is None:
                dnskey = _txn.get(zone.origin, dns.rdatatype.DNSKEY)
                if dnskey:
                    dnskey_ttl = dnskey.ttl
                else:
                    soa = _txn.get(zone.origin, dns.rdatatype.SOA)
                    dnskey_ttl = soa.ttl
            for _, dnskey in keys:
                _txn.add(zone.origin, dnskey_ttl, dnskey)

        if nsec3:
            raise NotImplementedError("Signing with NSEC3 not yet implemented")
        else:
            _rrset_signer = rrset_signer or functools.partial(
                default_rrset_signer,
                signer=zone.origin,
                ksks=ksks,
                zsks=zsks,
                inception=inception,
                expiration=expiration,
                lifetime=lifetime,
                policy=policy,
                origin=zone.origin,
            )
            return _sign_zone_nsec(zone, _txn, _rrset_signer)


def _sign_zone_nsec(
    zone: dns.zone.Zone,
    txn: dns.transaction.Transaction,
    rrset_signer: Optional[RRsetSigner] = None,
) -> None:
    """NSEC zone signer"""

    def _txn_add_nsec(
        txn: dns.transaction.Transaction,
        name: dns.name.Name,
        next_secure: Optional[dns.name.Name],
        rdclass: dns.rdataclass.RdataClass,
        ttl: int,
        rrset_signer: Optional[RRsetSigner] = None,
    ) -> None:
        """NSEC zone signer helper"""
        mandatory_types = set(
            [dns.rdatatype.RdataType.RRSIG, dns.rdatatype.RdataType.NSEC]
        )
        node = txn.get_node(name)
        if node and next_secure:
            types = (
                set([rdataset.rdtype for rdataset in node.rdatasets]) | mandatory_types
            )
            windows = Bitmap.from_rdtypes(list(types))
            rrset = dns.rrset.from_rdata(
                name,
                ttl,
                NSEC(
                    rdclass=rdclass,
                    rdtype=dns.rdatatype.RdataType.NSEC,
                    next=next_secure,
                    windows=windows,
                ),
            )
            txn.add(rrset)
            if rrset_signer:
                rrset_signer(txn, rrset)

    rrsig_ttl = zone.get_soa().minimum
    delegation = None
    last_secure = None

    for name in sorted(txn.iterate_names()):
        if delegation and name.is_subdomain(delegation):
            # names below delegations are not secure
            continue
        elif txn.get(name, dns.rdatatype.NS) and name != zone.origin:
            # inside delegation
            delegation = name
        else:
            # outside delegation
            delegation = None

        if rrset_signer:
            node = txn.get_node(name)
            if node:
                for rdataset in node.rdatasets:
                    if rdataset.rdtype == dns.rdatatype.RRSIG:
                        # do not sign RRSIGs
                        continue
                    elif delegation and rdataset.rdtype != dns.rdatatype.DS:
                        # do not sign delegations except DS records
                        continue
                    else:
                        rrset = dns.rrset.from_rdata(name, rdataset.ttl, *rdataset)
                        rrset_signer(txn, rrset)

        # We need "is not None" as the empty name is False because its length is 0.
        if last_secure is not None:
            _txn_add_nsec(txn, last_secure, name, zone.rdclass, rrsig_ttl, rrset_signer)
        last_secure = name

    if last_secure:
        _txn_add_nsec(
            txn, last_secure, zone.origin, zone.rdclass, rrsig_ttl, rrset_signer
        )


def _need_pyca(*args, **kwargs):
    raise ImportError(
        "DNSSEC validation requires python cryptography"
    )  # pragma: no cover


try:
    from cryptography.exceptions import InvalidSignature
    from cryptography.hazmat.primitives.asymmetric import dsa
    from cryptography.hazmat.primitives.asymmetric import ec
    from cryptography.hazmat.primitives.asymmetric import ed25519
    from cryptography.hazmat.primitives.asymmetric import ed448
    from cryptography.hazmat.primitives.asymmetric import rsa
    from dns.dnssecalgs import get_algorithm_cls, get_algorithm_cls_from_dnskey
    from dns.dnssecalgs.base import GenericPrivateKey, GenericPublicKey
except ImportError:  # pragma: no cover
    validate = _need_pyca
    validate_rrsig = _need_pyca
    sign = _need_pyca
    make_dnskey = _need_pyca
    make_cdnskey = _need_pyca
    _have_pyca = False
else:
    validate = _validate  # type: ignore
    validate_rrsig = _validate_rrsig  # type: ignore
    sign = _sign
    make_dnskey = _make_dnskey
    make_cdnskey = _make_cdnskey
    _have_pyca = True

### BEGIN generated Algorithm constants

RSAMD5 = Algorithm.RSAMD5
DH = Algorithm.DH
DSA = Algorithm.DSA
ECC = Algorithm.ECC
RSASHA1 = Algorithm.RSASHA1
DSANSEC3SHA1 = Algorithm.DSANSEC3SHA1
RSASHA1NSEC3SHA1 = Algorithm.RSASHA1NSEC3SHA1
RSASHA256 = Algorithm.RSASHA256
RSASHA512 = Algorithm.RSASHA512
ECCGOST = Algorithm.ECCGOST
ECDSAP256SHA256 = Algorithm.ECDSAP256SHA256
ECDSAP384SHA384 = Algorithm.ECDSAP384SHA384
ED25519 = Algorithm.ED25519
ED448 = Algorithm.ED448
INDIRECT = Algorithm.INDIRECT
PRIVATEDNS = Algorithm.PRIVATEDNS
PRIVATEOID = Algorithm.PRIVATEOID

### END generated Algorithm constants<|MERGE_RESOLUTION|>--- conflicted
+++ resolved
@@ -576,68 +576,10 @@
         signature=b"",
     )
 
-<<<<<<< HEAD
-    data = dns.dnssec._make_rrsig_signature_data(rrset, rrsig_template)
+    data = dns.dnssec._make_rrsig_signature_data(rrset, rrsig_template, origin)
 
     if isinstance(private_key, GenericPrivateKey):
         signing_key = private_key
-=======
-    data = dns.dnssec._make_rrsig_signature_data(rrset, rrsig_template, origin)
-    chosen_hash = _make_hash(rrsig_template.algorithm)
-    signature = None
-
-    if isinstance(private_key, rsa.RSAPrivateKey):
-        if not _is_rsa(dnskey.algorithm):
-            raise ValueError("Invalid DNSKEY algorithm for RSA key")
-        signature = private_key.sign(data, padding.PKCS1v15(), chosen_hash)
-        if verify:
-            private_key.public_key().verify(
-                signature, data, padding.PKCS1v15(), chosen_hash
-            )
-    elif isinstance(private_key, dsa.DSAPrivateKey):
-        if not _is_dsa(dnskey.algorithm):
-            raise ValueError("Invalid DNSKEY algorithm for DSA key")
-        public_dsa_key = private_key.public_key()
-        if public_dsa_key.key_size > 1024:
-            raise ValueError("DSA key size overflow")
-        der_signature = private_key.sign(data, chosen_hash)
-        if verify:
-            public_dsa_key.verify(der_signature, data, chosen_hash)
-        dsa_r, dsa_s = utils.decode_dss_signature(der_signature)
-        dsa_t = (public_dsa_key.key_size // 8 - 64) // 8
-        octets = 20
-        signature = (
-            struct.pack("!B", dsa_t)
-            + int.to_bytes(dsa_r, length=octets, byteorder="big")
-            + int.to_bytes(dsa_s, length=octets, byteorder="big")
-        )
-    elif isinstance(private_key, ec.EllipticCurvePrivateKey):
-        if not _is_ecdsa(dnskey.algorithm):
-            raise ValueError("Invalid DNSKEY algorithm for EC key")
-        der_signature = private_key.sign(data, ec.ECDSA(chosen_hash))
-        if verify:
-            private_key.public_key().verify(der_signature, data, ec.ECDSA(chosen_hash))
-        if dnskey.algorithm == Algorithm.ECDSAP256SHA256:
-            octets = 32
-        else:
-            octets = 48
-        dsa_r, dsa_s = utils.decode_dss_signature(der_signature)
-        signature = int.to_bytes(dsa_r, length=octets, byteorder="big") + int.to_bytes(
-            dsa_s, length=octets, byteorder="big"
-        )
-    elif isinstance(private_key, ed25519.Ed25519PrivateKey):
-        if dnskey.algorithm != Algorithm.ED25519:
-            raise ValueError("Invalid DNSKEY algorithm for ED25519 key")
-        signature = private_key.sign(data)
-        if verify:
-            private_key.public_key().verify(signature, data)
-    elif isinstance(private_key, ed448.Ed448PrivateKey):
-        if dnskey.algorithm != Algorithm.ED448:
-            raise ValueError("Invalid DNSKEY algorithm for ED448 key")
-        signature = private_key.sign(data)
-        if verify:
-            private_key.public_key().verify(signature, data)
->>>>>>> 4ab8fdc0
     else:
         try:
             private_cls = get_algorithm_cls_from_dnskey(dnskey)
