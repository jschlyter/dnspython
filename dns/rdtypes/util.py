# Copyright (C) Dnspython Contributors, see LICENSE for text of ISC license

# Copyright (C) 2006, 2007, 2009-2011 Nominum, Inc.
#
# Permission to use, copy, modify, and distribute this software and its
# documentation for any purpose with or without fee is hereby granted,
# provided that the above copyright notice and this permission notice
# appear in all copies.
#
# THE SOFTWARE IS PROVIDED "AS IS" AND NOMINUM DISCLAIMS ALL WARRANTIES
# WITH REGARD TO THIS SOFTWARE INCLUDING ALL IMPLIED WARRANTIES OF
# MERCHANTABILITY AND FITNESS. IN NO EVENT SHALL NOMINUM BE LIABLE FOR
# ANY SPECIAL, DIRECT, INDIRECT, OR CONSEQUENTIAL DAMAGES OR ANY DAMAGES
# WHATSOEVER RESULTING FROM LOSS OF USE, DATA OR PROFITS, WHETHER IN AN
# ACTION OF CONTRACT, NEGLIGENCE OR OTHER TORTIOUS ACTION, ARISING OUT
# OF OR IN CONNECTION WITH THE USE OR PERFORMANCE OF THIS SOFTWARE.

import collections
import random
import struct
<<<<<<< HEAD
<<<<<<< HEAD
from typing import List
=======
from typing import Any, List
>>>>>>> bitmap_fixes
=======
from typing import Any, List
>>>>>>> 94ff6320

import dns.exception
import dns.ipv4
import dns.ipv6
import dns.name
import dns.rdata


class Gateway:
    """A helper class for the IPSECKEY gateway and AMTRELAY relay fields"""

    name = ""

    def __init__(self, type, gateway=None):
        self.type = dns.rdata.Rdata._as_uint8(type)
        self.gateway = gateway
        self._check()

    @classmethod
    def _invalid_type(cls, gateway_type):
        return f"invalid {cls.name} type: {gateway_type}"

    def _check(self):
        if self.type == 0:
            if self.gateway not in (".", None):
                raise SyntaxError(f"invalid {self.name} for type 0")
            self.gateway = None
        elif self.type == 1:
            # check that it's OK
            dns.ipv4.inet_aton(self.gateway)
        elif self.type == 2:
            # check that it's OK
            dns.ipv6.inet_aton(self.gateway)
        elif self.type == 3:
            if not isinstance(self.gateway, dns.name.Name):
                raise SyntaxError(f"invalid {self.name}; not a name")
        else:
            raise SyntaxError(self._invalid_type(self.type))

    def to_text(self, origin=None, relativize=True):
        if self.type == 0:
            return "."
        elif self.type in (1, 2):
            return self.gateway
        elif self.type == 3:
            return str(self.gateway.choose_relativity(origin, relativize))
        else:
            raise ValueError(self._invalid_type(self.type))  # pragma: no cover

    @classmethod
    def from_text(
        cls, gateway_type, tok, origin=None, relativize=True, relativize_to=None
    ):
        if gateway_type in (0, 1, 2):
            gateway = tok.get_string()
        elif gateway_type == 3:
            gateway = tok.get_name(origin, relativize, relativize_to)
        else:
            raise dns.exception.SyntaxError(
                cls._invalid_type(gateway_type)
            )  # pragma: no cover
        return cls(gateway_type, gateway)

    # pylint: disable=unused-argument
    def to_wire(self, file, compress=None, origin=None, canonicalize=False):
        if self.type == 0:
            pass
        elif self.type == 1:
            file.write(dns.ipv4.inet_aton(self.gateway))
        elif self.type == 2:
            file.write(dns.ipv6.inet_aton(self.gateway))
        elif self.type == 3:
            self.gateway.to_wire(file, None, origin, False)
        else:
            raise ValueError(self._invalid_type(self.type))  # pragma: no cover

    # pylint: enable=unused-argument

    @classmethod
    def from_wire_parser(cls, gateway_type, parser, origin=None):
        if gateway_type == 0:
            gateway = None
        elif gateway_type == 1:
            gateway = dns.ipv4.inet_ntoa(parser.get_bytes(4))
        elif gateway_type == 2:
            gateway = dns.ipv6.inet_ntoa(parser.get_bytes(16))
        elif gateway_type == 3:
            gateway = parser.get_name(origin)
        else:
            raise dns.exception.FormError(cls._invalid_type(gateway_type))
        return cls(gateway_type, gateway)


class Bitmap:
    """A helper class for the NSEC/NSEC3/CSYNC type bitmaps"""

    type_name = ""

    def __init__(self, windows=None):
        last_window = -1
        self.windows = windows
        for (window, bitmap) in self.windows:
            if not isinstance(window, int):
                raise ValueError(f"bad {self.type_name} window type")
            if window <= last_window:
                raise ValueError(f"bad {self.type_name} window order")
            if window > 256:
                raise ValueError(f"bad {self.type_name} window number")
            last_window = window
            if not isinstance(bitmap, bytes):
                raise ValueError(f"bad {self.type_name} octets type")
            if len(bitmap) == 0 or len(bitmap) > 32:
                raise ValueError(f"bad {self.type_name} octets")

    def to_text(self) -> str:
        text = ""
        for (window, bitmap) in self.windows:
            bits = []
            for (i, byte) in enumerate(bitmap):
                for j in range(0, 8):
                    if byte & (0x80 >> j):
                        rdtype = window * 256 + i * 8 + j
                        bits.append(dns.rdatatype.to_text(rdtype))
            text += " " + " ".join(bits)
        return text

    @classmethod
    def from_text(cls, tok: "dns.tokenizer.Tokenizer") -> "Bitmap":
        rdtypes = []
        for token in tok.get_remaining():
            rdtype = dns.rdatatype.from_text(token.unescape().value)
            if rdtype == 0:
                raise dns.exception.SyntaxError(f"{cls.type_name} with bit 0")
            rdtypes.append(rdtype)
        return cls.from_rdtypes(rdtypes)

    @classmethod
    def from_rdtypes(cls, rdtypes: List[dns.rdatatype.RdataType]) -> "Bitmap":
        rdtypes = sorted(rdtypes)
        window = 0
        octets = 0
        prior_rdtype = 0
        bitmap = bytearray(b"\0" * 32)
        windows = []
        for rdtype in rdtypes:
            if rdtype == prior_rdtype:
                continue
            prior_rdtype = rdtype
            new_window = rdtype // 256
            if new_window != window:
                if octets != 0:
                    windows.append((window, bytes(bitmap[0:octets])))
                bitmap = bytearray(b"\0" * 32)
                window = new_window
            offset = rdtype % 256
            byte = offset // 8
            bit = offset % 8
            octets = byte + 1
            bitmap[byte] = bitmap[byte] | (0x80 >> bit)
        if octets != 0:
            windows.append((window, bytes(bitmap[0:octets])))
        return cls(windows)

    def to_wire(self, file: Any) -> None:
        for (window, bitmap) in self.windows:
            file.write(struct.pack("!BB", window, len(bitmap)))
            file.write(bitmap)

    @classmethod
    def from_wire_parser(cls, parser: "dns.wire.Parser") -> "Bitmap":
        windows = []
        while parser.remaining() > 0:
            window = parser.get_uint8()
            bitmap = parser.get_counted_bytes()
            windows.append((window, bitmap))
        return cls(windows)


def _priority_table(items):
    by_priority = collections.defaultdict(list)
    for rdata in items:
        by_priority[rdata._processing_priority()].append(rdata)
    return by_priority


def priority_processing_order(iterable):
    items = list(iterable)
    if len(items) == 1:
        return items
    by_priority = _priority_table(items)
    ordered = []
    for k in sorted(by_priority.keys()):
        rdatas = by_priority[k]
        random.shuffle(rdatas)
        ordered.extend(rdatas)
    return ordered


_no_weight = 0.1


def weighted_processing_order(iterable):
    items = list(iterable)
    if len(items) == 1:
        return items
    by_priority = _priority_table(items)
    ordered = []
    for k in sorted(by_priority.keys()):
        rdatas = by_priority[k]
        total = sum(rdata._processing_weight() or _no_weight for rdata in rdatas)
        while len(rdatas) > 1:
            r = random.uniform(0, total)
            for (n, rdata) in enumerate(rdatas):
                weight = rdata._processing_weight() or _no_weight
                if weight > r:
                    break
                r -= weight
            total -= weight
            ordered.append(rdata)  # pylint: disable=undefined-loop-variable
            del rdatas[n]  # pylint: disable=undefined-loop-variable
        ordered.append(rdatas[0])
    return ordered


def parse_formatted_hex(formatted, num_chunks, chunk_size, separator):
    if len(formatted) != num_chunks * (chunk_size + 1) - 1:
        raise ValueError("invalid formatted hex string")
    value = b""
    for _ in range(num_chunks):
        chunk = formatted[0:chunk_size]
        value += int(chunk, 16).to_bytes(chunk_size // 2, "big")
        formatted = formatted[chunk_size:]
        if len(formatted) > 0 and formatted[0] != separator:
            raise ValueError("invalid formatted hex string")
        formatted = formatted[1:]
    return value<|MERGE_RESOLUTION|>--- conflicted
+++ resolved
@@ -18,15 +18,7 @@
 import collections
 import random
 import struct
-<<<<<<< HEAD
-<<<<<<< HEAD
-from typing import List
-=======
 from typing import Any, List
->>>>>>> bitmap_fixes
-=======
-from typing import Any, List
->>>>>>> 94ff6320
 
 import dns.exception
 import dns.ipv4
